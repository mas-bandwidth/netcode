--- conflicted
+++ resolved
@@ -38,23 +38,11 @@
 
     Port to windows
 
-TODO
-
-<<<<<<< HEAD
-    -----------------
-
-    Port to windows (do this at work)
-
-    Port stress to windows.
-
-    Make sure unit test, stress test passes on windows.
-
-    Run static analysis tools available in windows, if applicable.
-=======
     Convert statics to per-client and per-server vars.
 
     Statics are bad. Make it impossible to wrap the library with mutex to guarantee thread safety.
->>>>>>> 57267a4e
+
+TODO
 
     -----------------
 
